--- conflicted
+++ resolved
@@ -16,11 +16,8 @@
   - mkdir build && cd build && cmake .. -DCMAKE_INSTALL_PREFIX=./INSTALL/ && make -j12 && make install && cd ../
   - pip install coverage coveralls
 
-<<<<<<< HEAD
+
 script: source build/INSTALL/thisostap.sh && nosetests  --with-coverage  --cover-package=ostap
-=======
-script: source build/INSTALL/thisostap.sh && nosetests -s -v -a '!slow' --with-coverage  --cover-package=ostap
->>>>>>> ac329d38
 
 after_success:
-  - time coveralls
+  - time coveralls