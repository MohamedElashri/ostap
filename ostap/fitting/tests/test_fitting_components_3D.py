#!/usr/bin/env python
# -*- coding: utf-8 -*-
# =============================================================================
# Copyright (c) Ostap developers.
# ============================================================================= 
# @file test_fitting_components.py
# Test module 
# - It tests various multicomponents models 
# ============================================================================= 
""" Test module 
- It tests various multicomponents models 
"""
# ============================================================================= 
__author__ = "Ostap developers"
__all__    = () ## nothing to import
# ============================================================================= 
import ROOT, random, datetime 
from   builtins                 import range
import ostap.fitting.roofit 
import ostap.fitting.models     as     Models 
from   ostap.core.core          import cpp, VE, dsID
from   ostap.logger.utils       import rooSilent
from   ostap.fitting.background import make_bkg 
from   ostap.core.meta_info     import root_info 
# =============================================================================
# logging 
# =============================================================================
from ostap.logger.logger import getLogger
if '__main__' == __name__  or '__builtin__' == __name__ : 
    logger = getLogger ( 'test_fitting_components_3D ' )
else : 
    logger = getLogger ( __name__ )
# =============================================================================

<<<<<<< HEAD
# =============================================================================
def test_fitting_components_3D () :
=======
## make simple test mass 
m_x     = ROOT.RooRealVar ( 'mass_x' , 'Some test mass(X)' , 0 , 10 )
m_y     = ROOT.RooRealVar ( 'mass_y' , 'Some test mass(Y)' , 0 , 10 )
m_z     = ROOT.RooRealVar ( 'mass_z' , 'Some test mass(z)' , 0 , 10 )

## book very simple data set
varset  = ROOT.RooArgSet  ( m_x , m_y,m_z )
dataset = ROOT.RooDataSet ( dsID() , 'Test Data set-1' , varset )  



m1 = VE(3,0.10**2)
m2 = VE(7,0.20**2)

## fill it with three gausissians, 5k events each
N_sss = 5000
N_ssb =  500
N_sbs =  500
N_sbb = 1000

N_bss = 500
N_bsb =  100
N_bbs =  100
N_bbb = 250

random.seed(0)

## fill it : 5000 events  Gauss * Gauss *Gauss
for m in (m1,m2) : 
    for i in range(0,N_sss) : 
        m_x.value = m.gauss() 
        m_y.value = m.gauss() 
        m_z.value = m.gauss() 
        dataset.add ( varset  )


## fill it : 500 events  Gauss * const * Gauss  
    for i in range(0,N_ssb) : 
        m_x.value = m.gauss() 
        m_y.value = random.uniform ( *m_y.minmax() )  
        m_z.value = m.gauss() 

        dataset.add ( varset  )

## fill it : 500 events  const * Gauss * Gauss
    for i in range(0,N_sbs) : 
        m_x.value = random.uniform ( *m_x.minmax() ) 
        m_y.value = m.gauss() 
        m_z.value = m.gauss() 
        dataset.add ( varset  )

## fill it : 1000 events  const * const *Gauss
    for i in range(0,N_sbb) :

        m_x.value  = random.uniform ( *m_x.minmax() )
        m_y.value  = random.uniform ( *m_y.minmax() )
        m_z.value = m.gauss() 
        dataset.add ( varset  )
## fill it : 500 events    Gauss * Gauss * const 
    for i in range(0,N_bss) : 
        m_x.value = m.gauss() 
        m_y.value = m.gauss() 
        m_z.value = random.uniform ( *m_z.minmax() )
        dataset.add ( varset  )
## fill it : 100 events  Gauss * const * const  
    for i in range(0,N_bsb) : 
        m_x.value = m.gauss() 
        m_y.value = random.uniform ( *m_y.minmax() )  
        m_z.value = random.uniform ( *m_y.minmax() )
        dataset.add ( varset  )

## fill it : 100 events  const * Gauss * const
    for i in range(0,N_bbs) : 
        m_x.value = random.uniform ( *m_x.minmax() ) 
        m_y.value = m.gauss() 
        m_z.value = random.uniform ( *m_y.minmax() )
        dataset.add ( varset  )

## fill it : 250 events  const * const * const
    for i in range(0,N_bbb) :
        m_x.value  = random.uniform ( *m_x.minmax() )
        m_y.value  = random.uniform ( *m_y.minmax() )
        m_z.value = random.uniform ( *m_y.minmax() )
        dataset.add ( varset  )


logger.info ('Dataset: %s' % dataset )  



## various fit components
signal_x1 = Models.Gauss_pdf ( 'G1x'  , xvar = m_x  , mean = m1.value() , sigma = m1.error() )  
signal_y1 = signal_x1.clone ( name='G1y'  , xvar = m_y   ) 
signal_z1 = signal_x1.clone ( name='G1z'  , xvar = m_z   )

## signal_x2 = Models.Gauss_pdf ( name='G2x'  , xvar = m_x  , mean = m2.value() , sigma = m2.error() )  
## signal_y2 = signal_x2.clone ( name='G2y'  , xvar = m_y   ) 
## signal_z2 = signal_x2.clone ( name='G2z'  , xvar = m_z   )

bkg_x     = make_bkg ( -1      , 'Bx' , m_x        )
bkg_y     = bkg_x.clone ( name = 'By' , xvar = m_y )
bkg_z     = bkg_x.clone ( name = 'Bz' , xvar = m_z )

## # S(x)*S(y) component 
## ss_cmp=signal_x2*signal_y2

## # S(x)*B(y) component 
## sb_cmp=signal_x2*bkg_y

## # B(x)*S(y) component 
## bs_cmp= bkg_x*signal_y2

## # B(x)*B(y) component 
## bb_cmp=bkg_x*bkg_y
>>>>>>> 7426f9aa

    ## make simple test mass 
    m_x     = ROOT.RooRealVar ( 'mass_x' , 'Some test mass(X)' , 0 , 10 )
    m_y     = ROOT.RooRealVar ( 'mass_y' , 'Some test mass(Y)' , 0 , 10 )
    m_z     = ROOT.RooRealVar ( 'mass_z' , 'Some test mass(z)' , 0 , 10 )
    
    ## book very simple data set
    varset  = ROOT.RooArgSet  ( m_x , m_y,m_z )
    dataset = ROOT.RooDataSet ( dsID() , 'Test Data set-1' , varset )  
    
    
    m1 = VE ( 3 , 0.10**2 )
    m2 = VE ( 7 , 0.20**2 )
    
    ## fill it
    
    N_sss = 5000
    N_ssb =  500
    N_sbs =  500
    N_bss  = 1000
    
    N_bbs = 500
    N_bsb = 100
    N_sbb = 100
    
    N_bbb = 250

    random.seed(0)
    
    ## fill it : 5000 events  Gauss * Gauss *Gauss
    for m in (m1,m2) :

        ##  S x S x S 
        for i in range ( N_sss ) :
            
            m_x.value = m.gauss() 
            m_y.value = m.gauss() 
            m_z.value = m.gauss()
            
            dataset.add ( varset  )
            
        ## S x S x B 
        for i in range(0,N_bss) :
            
            m_x.value = m.gauss() 
            m_y.value = m.gauss() 
            m_z.value = random.uniform ( *m_z.minmax() )
            
            dataset.add ( varset  )
            
        ## S x B x S 
        for i in range ( N_ssb ) :
            
            m_x.value = m.gauss() 
            m_y.value = random.uniform ( *m_y.minmax() )  
            m_z.value = m.gauss() 
            
            dataset.add ( varset  )

        ## B x S x S 
        for i in range ( N_sbs ) : 
            m_x.value = random.uniform ( *m_x.minmax() ) 
            m_y.value = m.gauss() 
            m_z.value = m.gauss() 
            dataset.add ( varset  )

            
        ## B x B X S  
        for i in range ( N_sbb ) :
            
            m_x.value  = random.uniform ( *m_x.minmax() )
            m_y.value  = random.uniform ( *m_y.minmax() )
            m_z.value = m.gauss() 
            dataset.add ( varset  )

        ## B  x S x B 
        for i in range ( N_bsb ) : 

            m_x.value = random.uniform ( *m_x.minmax() ) 
            m_y.value = m.gauss() 
            m_z.value = random.uniform ( *m_y.minmax() )
            dataset.add ( varset  )

        ## S x B x B 
        for i in range ( N_sbb ) :
            
            m_x.value = m.gauss() 
            m_y.value = random.uniform ( *m_y.minmax() )  
            m_z.value = random.uniform ( *m_y.minmax() )
            
            dataset.add ( varset  )

        ## B x B x B 
        for i in range ( N_bbb ) :
            
            m_x.value  = random.uniform ( *m_x.minmax() )
            m_y.value  = random.uniform ( *m_y.minmax() )
            m_z.value = random.uniform ( *m_y.minmax() )
            
            dataset.add ( varset  )
            
    logger.info ('Dataset:\n%s' % dataset.table ( prefix = '# ') )   

    
    
    ## various fit components for main fit model :
    
    signal_x1 = Models.Gauss_pdf ( 'G1x'  , xvar = m_x  , mean = m1.value() , sigma = m1.error() )  
    signal_y1 = signal_x1.clone ( name='G1y'  , xvar = m_y   ) 
    signal_z1 = signal_x1.clone ( name='G1z'  , xvar = m_z   )
    
    bkg_x     = make_bkg ( -1      , 'Bx' , m_x        )
    bkg_y     = bkg_x.clone ( name = 'By' , xvar = m_y )
    bkg_z     = bkg_x.clone ( name = 'Bz' , xvar = m_z )

    
    ## construct other components 
    
    signal_x2 = Models.Gauss_pdf ( name='G2x'  , xvar = m_x  , mean = m2.value() , sigma = m2.error() )  
    signal_y2 = signal_x2.clone  ( name='G2y'  , xvar = m_y   ) 
    signal_z2 = signal_x2.clone  ( name='G2z'  , xvar = m_z   )

    
    ## S(x) * S(y) components  
    ss_cmp = signal_x2 * signal_y2

    ## S(x) * B(y) component 
    sb_cmp = signal_x2 * bkg_y

    ## B(x) * S(y) component 
    bs_cmp = bkg_x * signal_y2

    ## B(x) * B(y) component 
    bb_cmp = bkg_x * bkg_y

    ## S(x) * S(y) * S(z) component
    sss_cmp = ss_cmp * signal_z2
    
    ## S(x) * S(y) * B(z) component
    ssb_cmp = ss_cmp * bkg_z

    ## S(x) * B(y) * S(z) component
    sbs_cmp = sb_cmp * signal_z2

    ## S(x) * B(y) * S(z) component
    bss_cmp = bs_cmp * signal_z2
    
    
    ## S(x) * B(y) * B(z) component
    sbb_cmp = sb_cmp * bkg_z 

    ## B(x) * S(y) * B(z) component
    bsb_cmp = bs_cmp * bkg_z 

    ## B(x) * B(y) * S(z) component
    bbs_cmp = bs_cmp * signal_z2

    model = Models.Fit3D (
        name        = 'fit_comp', 
        signal_x    = signal_x1 , 
        signal_y    = signal_y1 ,
        signal_z    = signal_z1 ,
        bkg_1x      = bkg_x     ,
        bkg_1y      = bkg_y     ,
        bkg_1z      = bkg_z     ,
        suffix      = "_1"      ,
        ##
        components = [ sss_cmp ,
                       ssb_cmp ,
                       sbs_cmp ,
                       bss_cmp ,
                       sbb_cmp ,
                       bsb_cmp ,
                       bbs_cmp ] )
    
    with rooSilent() :


        model.SSS = N_sss
        
        model.SSB = N_ssb
        model.SBS = N_sbs
        model.BSS = N_bss
        
        model.BBS = N_bbs 
        model.BSB = N_bsb
        model.SBB = N_sbb
        
        model.BBB = N_bbb

        model.C   = N_sss , N_ssb , N_sbs , N_sbb , N_bss , N_sbs , N_bbs 
        
        r = model.fitTo ( dataset , silent = True )
        r = model.fitTo ( dataset , silent = True )

        if (6,25) <= root_info < ( 6,26 ) and  datetime.datetime.now() < datetime.datetime( 2021 , 7 , 1 ) :
            
            logger.warning ( "Drawing is disabled before https://github.com/root-project/root/pull/8486 is applied" )
            
        else : 
            model.draw1 (  dataset )
            model.draw2 (  dataset )
            model.draw3 (  dataset )
            
    logger.info ( 'Model %s Fit result \n#%s ' % ( model.name , r ) ) 


    
# =============================================================================
if '__main__' == __name__ :

    test_fitting_components_3D () 

# =============================================================================
##                                                                      The END 
# =============================================================================<|MERGE_RESOLUTION|>--- conflicted
+++ resolved
@@ -32,125 +32,8 @@
     logger = getLogger ( __name__ )
 # =============================================================================
 
-<<<<<<< HEAD
 # =============================================================================
 def test_fitting_components_3D () :
-=======
-## make simple test mass 
-m_x     = ROOT.RooRealVar ( 'mass_x' , 'Some test mass(X)' , 0 , 10 )
-m_y     = ROOT.RooRealVar ( 'mass_y' , 'Some test mass(Y)' , 0 , 10 )
-m_z     = ROOT.RooRealVar ( 'mass_z' , 'Some test mass(z)' , 0 , 10 )
-
-## book very simple data set
-varset  = ROOT.RooArgSet  ( m_x , m_y,m_z )
-dataset = ROOT.RooDataSet ( dsID() , 'Test Data set-1' , varset )  
-
-
-
-m1 = VE(3,0.10**2)
-m2 = VE(7,0.20**2)
-
-## fill it with three gausissians, 5k events each
-N_sss = 5000
-N_ssb =  500
-N_sbs =  500
-N_sbb = 1000
-
-N_bss = 500
-N_bsb =  100
-N_bbs =  100
-N_bbb = 250
-
-random.seed(0)
-
-## fill it : 5000 events  Gauss * Gauss *Gauss
-for m in (m1,m2) : 
-    for i in range(0,N_sss) : 
-        m_x.value = m.gauss() 
-        m_y.value = m.gauss() 
-        m_z.value = m.gauss() 
-        dataset.add ( varset  )
-
-
-## fill it : 500 events  Gauss * const * Gauss  
-    for i in range(0,N_ssb) : 
-        m_x.value = m.gauss() 
-        m_y.value = random.uniform ( *m_y.minmax() )  
-        m_z.value = m.gauss() 
-
-        dataset.add ( varset  )
-
-## fill it : 500 events  const * Gauss * Gauss
-    for i in range(0,N_sbs) : 
-        m_x.value = random.uniform ( *m_x.minmax() ) 
-        m_y.value = m.gauss() 
-        m_z.value = m.gauss() 
-        dataset.add ( varset  )
-
-## fill it : 1000 events  const * const *Gauss
-    for i in range(0,N_sbb) :
-
-        m_x.value  = random.uniform ( *m_x.minmax() )
-        m_y.value  = random.uniform ( *m_y.minmax() )
-        m_z.value = m.gauss() 
-        dataset.add ( varset  )
-## fill it : 500 events    Gauss * Gauss * const 
-    for i in range(0,N_bss) : 
-        m_x.value = m.gauss() 
-        m_y.value = m.gauss() 
-        m_z.value = random.uniform ( *m_z.minmax() )
-        dataset.add ( varset  )
-## fill it : 100 events  Gauss * const * const  
-    for i in range(0,N_bsb) : 
-        m_x.value = m.gauss() 
-        m_y.value = random.uniform ( *m_y.minmax() )  
-        m_z.value = random.uniform ( *m_y.minmax() )
-        dataset.add ( varset  )
-
-## fill it : 100 events  const * Gauss * const
-    for i in range(0,N_bbs) : 
-        m_x.value = random.uniform ( *m_x.minmax() ) 
-        m_y.value = m.gauss() 
-        m_z.value = random.uniform ( *m_y.minmax() )
-        dataset.add ( varset  )
-
-## fill it : 250 events  const * const * const
-    for i in range(0,N_bbb) :
-        m_x.value  = random.uniform ( *m_x.minmax() )
-        m_y.value  = random.uniform ( *m_y.minmax() )
-        m_z.value = random.uniform ( *m_y.minmax() )
-        dataset.add ( varset  )
-
-
-logger.info ('Dataset: %s' % dataset )  
-
-
-
-## various fit components
-signal_x1 = Models.Gauss_pdf ( 'G1x'  , xvar = m_x  , mean = m1.value() , sigma = m1.error() )  
-signal_y1 = signal_x1.clone ( name='G1y'  , xvar = m_y   ) 
-signal_z1 = signal_x1.clone ( name='G1z'  , xvar = m_z   )
-
-## signal_x2 = Models.Gauss_pdf ( name='G2x'  , xvar = m_x  , mean = m2.value() , sigma = m2.error() )  
-## signal_y2 = signal_x2.clone ( name='G2y'  , xvar = m_y   ) 
-## signal_z2 = signal_x2.clone ( name='G2z'  , xvar = m_z   )
-
-bkg_x     = make_bkg ( -1      , 'Bx' , m_x        )
-bkg_y     = bkg_x.clone ( name = 'By' , xvar = m_y )
-bkg_z     = bkg_x.clone ( name = 'Bz' , xvar = m_z )
-
-## # S(x)*S(y) component 
-## ss_cmp=signal_x2*signal_y2
-
-## # S(x)*B(y) component 
-## sb_cmp=signal_x2*bkg_y
-
-## # B(x)*S(y) component 
-## bs_cmp= bkg_x*signal_y2
-
-## # B(x)*B(y) component 
-## bb_cmp=bkg_x*bkg_y
->>>>>>> 7426f9aa
 
     ## make simple test mass 
     m_x     = ROOT.RooRealVar ( 'mass_x' , 'Some test mass(X)' , 0 , 10 )
